package jsonparser

import (
	"bytes"
	"errors"
	"fmt"
	"github.com/pendo-io/jsonparser/strbytes"
	"strconv"
)

// Errors
var (
	KeyPathNotFoundError = errors.New("Key path not found")
	UnknownValueTypeError = errors.New("Unknown value type")
	MalformedJsonError = errors.New("Malformed JSON error")
	MalformedStringError = errors.New("Value is string, but can't find closing '\"' symbol")
	MalformedArrayError = errors.New("Value is array, but can't find closing ']' symbol")
	MalformedObjectError = errors.New("Value looks like object, but can't find closing '}' symbol")
	MalformedValueError = errors.New("Value looks like Number/Boolean/None, but can't find its end: ',' or '}' symbol")
)

func tokenEnd(data []byte) int {
	for i, c := range data {
		switch c {
		case ' ', '\n', '\r', '\t', ',', '}', ']':
			return i
		}
	}

	return -1
}


// Find position of next character which is not ' ', ',', '}' or ']'
func nextToken(data []byte, skipComma bool) int {
	for i, c := range data {
		switch c {
		case ' ', '\n', '\r', '\t':
			continue
		case ',':
			if !skipComma {
				continue
			} else {
				return i
			}
		default:
			return i
		}
	}

	return -1
}

// Tries to find the end of string
// Support if string contains escaped quote symbols.
func stringEnd(data []byte) int {
	for i, c := range data {
		if c == '"' {
			j := i - 1
			for {
				if j < 0 || data[j] != '\\' {
					return i + 1 // even number of backslashes
				}
				j--
				if j < 0 || data[j] != '\\' {
					break // odd number of backslashes
				}
				j--
			}
		}
	}

	return -1
}

// Find end of the data structure, array or object.
// For array openSym and closeSym will be '[' and ']', for object '{' and '}'
func blockEnd(data []byte, openSym byte, closeSym byte) int {
	level := 0
	i := 0
	ln := len(data)

	for i < ln {
		switch data[i] {
		case '"': // If inside string, skip it
			se := stringEnd(data[i+1:])
			if se == -1 {
				return -1
			}
			i += se
		case openSym: // If open symbol, increase level
			level++
		case closeSym: // If close symbol, increase level
			level--

			// If we have returned to the original level, we're done
			if level == 0 {
				return i + 1
			}
		}
		i++
	}

	return -1
}

func searchKeys(data []byte, keys ...string) int {
	keyLevel := 0
	level := 0
	i := 0
	ln := len(data)
	lk := len(keys)

	for i < ln {
		switch data[i] {
		case '"':
			i++
			keyBegin := i

			strEnd := stringEnd(data[i:])
			if strEnd == -1 {
				return -1
			}
			i += strEnd
			keyEnd := i - 1

			valueOffset := nextToken(data[i:], true)
			if valueOffset == -1 {
				return -1
			}

			i += valueOffset

<<<<<<< HEAD
			if i >= ln {
				break
			}

			if data[i] == ':' {
				// If we see a colon, this is a key, so check the key against our next search key
				if keyLevel == level-1 && strbytes.Equal(keys[level-1], data[keyBegin:keyEnd]) {
					// If we found the key we're looking for at the right nesting level, advance to the next key
=======
			// if string is a Key, and key level match
			if data[i] == ':'{
				key := unsafeBytesToString(data[keyBegin:keyEnd])

			 	if keyLevel == level-1 && // If key nesting level match current object nested level
					keys[level-1] == key {
>>>>>>> 4afeaaa2
					keyLevel++
					// If we found all keys in path
					if keyLevel == lk {
						return i + 1
					}
				}
			} else {
				// Else, backtrack one character so data[i] can be processed by the next iteration (e.g., it might have been a '}')
				i--
			}
		case '{':
			level++
		case '}':
			level--
		case '[':
			// Do not search for keys inside arrays
			arraySkip := blockEnd(data[i:], '[', ']')
			i += arraySkip - 1
		}

		i++
	}

	return -1
}

// Data types available in valid JSON data.
type ValueType int

const (
	NotExist = ValueType(iota)
	String
	Number
	Object
	Array
	Boolean
	Null
	Unknown
)

// JSON literal keywords as byte slices for comparison in Get()
var (
	trueLiteral  = []byte("true")
	falseLiteral = []byte("false")
	nullLiteral  = []byte("null")
)

/*
Get - Receives data structure, and key path to extract value from.

Returns:
`value` - Pointer to original data structure containing key value, or just empty slice if nothing found or error
`dataType` -    Can be: `NotExist`, `String`, `Number`, `Object`, `Array`, `Boolean` or `Null`
`offset` - Offset from provided data structure where key value ends. Used mostly internally, for example for `ArrayEach` helper.
`err` - If key not found or any other parsing issue it should return error. If key not found it also sets `dataType` to `NotExist`

Accept multiple keys to specify path to JSON value (in case of quering nested structures).
If no keys provided it will try to extract closest JSON value (simple ones or object/array), useful for reading streams or arrays, see `ArrayEach` implementation.
*/
func Get(data []byte, keys ...string) (value []byte, dataType ValueType, offset int, err error) {
	if len(keys) > 0 {
		if offset = searchKeys(data, keys...); offset == -1 {
<<<<<<< HEAD
			return []byte{}, NotExist, -1, nil
=======
			return []byte{}, NotExist, -1, KeyPathNotFoundError
>>>>>>> 4afeaaa2
		}
	}

	// Go to closest value
	nO := nextToken(data[offset:], false)

	if nO == -1 {
		return []byte{}, NotExist, -1, MalformedJsonError
	}

	offset += nO

	endOffset := offset
	// if string value
	if data[offset] == '"' {
		dataType = String
		if idx := stringEnd(data[offset+1:]); idx != -1 {
			endOffset += idx + 1
		} else {
			return []byte{}, dataType, offset, MalformedStringError
		}
	} else if data[offset] == '[' { // if array value
		dataType = Array
		// break label, for stopping nested loops
		endOffset = blockEnd(data[offset:], '[', ']')

		if endOffset == -1 {
			return []byte{}, dataType, offset, MalformedArrayError
		}

		endOffset += offset
	} else if data[offset] == '{' { // if object value
		dataType = Object
		// break label, for stopping nested loops
		endOffset = blockEnd(data[offset:], '{', '}')

		if endOffset == -1 {
			return []byte{}, dataType, offset, MalformedObjectError
		}

		endOffset += offset
	} else {
		// Number, Boolean or None
		end := tokenEnd(data[endOffset:])

		if end == -1 {
			return nil, dataType, offset, MalformedValueError
		}

		value := data[offset : endOffset+end]

		switch data[offset] {
		case 't', 'f': // true or false
			if bytes.Equal(value, trueLiteral) || bytes.Equal(value, falseLiteral) {
				dataType = Boolean
			} else {
				return nil, Unknown, offset, UnknownValueTypeError
			}
		case 'n': // null
			if bytes.Equal(value, nullLiteral) {
				dataType = Null
			} else {
				return nil, Unknown, offset, UnknownValueTypeError
			}
		case '0', '1', '2', '3', '4', '5', '6', '7', '8', '9', '-':
			dataType = Number
		default:
			return nil, Unknown, offset, UnknownValueTypeError
		}

		endOffset += end
	}

	value = data[offset:endOffset]

	// Strip quotes from string values
	if dataType == String {
		value = value[1 : len(value)-1]
	}

	if dataType == Null {
		value = []byte{}
	}

	return value, dataType, endOffset, nil
}

func nextArrayItem(data []byte) int {
	for i, c := range data {
		switch c {
		case ' ', '\n', '\r', '\t':
			continue
		default:
			return i
		}
	}

	return -1
}

// ArrayEach is used when iterating arrays, accepts a callback function with the same return arguments as `Get`.
func ArrayEach(data []byte, cb func(value []byte, dataType ValueType, offset int, err error), keys ...string) (err error) {
	if len(data) == 0 {
		return MalformedObjectError
	}

	offset := 1

	if len(keys) > 0 {
		if offset = searchKeys(data, keys...); offset == -1 {
			return KeyPathNotFoundError
		}

		// Go to closest value
		nO := nextToken(data[offset:], false)

		if nO == -1 {
			return MalformedJsonError
		}

		offset += nO

		if data[offset] != '[' {
			return MalformedArrayError
		}

		offset++
	}

	for true {
		v, t, o, e := Get(data[offset:])

		if o == 0 {
			break
		}

		if t != NotExist {
			cb(v, t, o, e)
		}

		if e != nil {
			break
		}

		offset += o

		nextItem := nextArrayItem(data[offset:])
		if nextItem == -1 {
			return MalformedArrayError
		}
		offset += nextItem

		if data[offset] == ']' {
			break
		}

		if data[offset] != ',' {
			return MalformedArrayError
		}
	}

	return nil
}

// GetString returns the value retrieved by `Get`, cast to a string if possible, trying to properly handle escape and utf8 symbols
// If key data type do not match, it will return an error.
func GetString(data []byte, keys ...string) (val string, err error) {
	v, t, _, e := Get(data, keys...)

	if e != nil {
		return "", e
	}

	if t != String {
		return "", fmt.Errorf("Value is not a number: %s", string(v))
	}

	// If no escapes return raw conten
	if bytes.IndexByte(v, '\\') == -1 {
		return string(v), nil
	}

	s, err := strconv.Unquote(`"` + string(v) + `"`)

	return s, err
}

// GetFloat returns the value retrieved by `Get`, cast to a float64 if possible.
// The offset is the same as in `Get`.
// If key data type do not match, it will return an error.
func GetFloat(data []byte, keys ...string) (val float64, err error) {
	v, t, _, e := Get(data, keys...)

	if e != nil {
		return 0, e
	}

	if t != Number {
		return 0, fmt.Errorf("Value is not a number: %s", string(v))
	}

	val, err = strbytes.ParseFloat(v, 64)
	return
}

// GetInt returns the value retrieved by `Get`, cast to a float64 if possible.
// If key data type do not match, it will return an error.
func GetInt(data []byte, keys ...string) (val int64, err error) {
	v, t, _, e := Get(data, keys...)

	if e != nil {
		return 0, e
	}

	if t != Number {
		return 0, fmt.Errorf("Value is not a number: %s", string(v))
	}

	val, err = strbytes.ParseInt(v, 10, 64)
	return
}

// GetBoolean returns the value retrieved by `Get`, cast to a bool if possible.
// The offset is the same as in `Get`.
// If key data type do not match, it will return error.
func GetBoolean(data []byte, keys ...string) (val bool, err error) {
	v, t, _, e := Get(data, keys...)

	if e != nil {
		return false, e
	}

	if t != Boolean {
		return false, fmt.Errorf("Value is not a boolean: %s", string(v))
	}

	if v[0] == 't' {
		val = true
	} else {
		val = false
	}

	return
}<|MERGE_RESOLUTION|>--- conflicted
+++ resolved
@@ -10,13 +10,13 @@
 
 // Errors
 var (
-	KeyPathNotFoundError = errors.New("Key path not found")
+	KeyPathNotFoundError  = errors.New("Key path not found")
 	UnknownValueTypeError = errors.New("Unknown value type")
-	MalformedJsonError = errors.New("Malformed JSON error")
-	MalformedStringError = errors.New("Value is string, but can't find closing '\"' symbol")
-	MalformedArrayError = errors.New("Value is array, but can't find closing ']' symbol")
-	MalformedObjectError = errors.New("Value looks like object, but can't find closing '}' symbol")
-	MalformedValueError = errors.New("Value looks like Number/Boolean/None, but can't find its end: ',' or '}' symbol")
+	MalformedJsonError    = errors.New("Malformed JSON error")
+	MalformedStringError  = errors.New("Value is string, but can't find closing '\"' symbol")
+	MalformedArrayError   = errors.New("Value is array, but can't find closing ']' symbol")
+	MalformedObjectError  = errors.New("Value looks like object, but can't find closing '}' symbol")
+	MalformedValueError   = errors.New("Value looks like Number/Boolean/None, but can't find its end: ',' or '}' symbol")
 )
 
 func tokenEnd(data []byte) int {
@@ -29,7 +29,6 @@
 
 	return -1
 }
-
 
 // Find position of next character which is not ' ', ',', '}' or ']'
 func nextToken(data []byte, skipComma bool) int {
@@ -131,7 +130,6 @@
 
 			i += valueOffset
 
-<<<<<<< HEAD
 			if i >= ln {
 				break
 			}
@@ -140,14 +138,6 @@
 				// If we see a colon, this is a key, so check the key against our next search key
 				if keyLevel == level-1 && strbytes.Equal(keys[level-1], data[keyBegin:keyEnd]) {
 					// If we found the key we're looking for at the right nesting level, advance to the next key
-=======
-			// if string is a Key, and key level match
-			if data[i] == ':'{
-				key := unsafeBytesToString(data[keyBegin:keyEnd])
-
-			 	if keyLevel == level-1 && // If key nesting level match current object nested level
-					keys[level-1] == key {
->>>>>>> 4afeaaa2
 					keyLevel++
 					// If we found all keys in path
 					if keyLevel == lk {
@@ -210,11 +200,7 @@
 func Get(data []byte, keys ...string) (value []byte, dataType ValueType, offset int, err error) {
 	if len(keys) > 0 {
 		if offset = searchKeys(data, keys...); offset == -1 {
-<<<<<<< HEAD
-			return []byte{}, NotExist, -1, nil
-=======
 			return []byte{}, NotExist, -1, KeyPathNotFoundError
->>>>>>> 4afeaaa2
 		}
 	}
 
