--- conflicted
+++ resolved
@@ -483,38 +483,9 @@
 	}
 }
 
-<<<<<<< HEAD
-	return
-}
-
-// ParseBoolean parses a Boolean ValueType into a Go bool (not particularly useful, but here for completeness)
-func ParseBoolean(vbytes []byte) bool {
-	return (vbytes[0] == 't') // assumes value is already validated by Get(), etc. as signaled by jtype == Boolean
-}
-
-// ParseString parses a String ValueType into a Go []byte (the main parsing work is unescaping the JSON string)
-func ParseStringAsBytes(vbytes []byte) ([]byte, error) {
-	var stackbuf [unescapeStackBufSize]byte // stack-allocated array for allocation-free unescaping of small strings (hopefully; the Go compiler might just always kick stackbuf[:] into the heap)
-	return Unescape(vbytes, stackbuf[:])
-}
-
-// ParseString parses a String ValueType into a Go string (the main parsing work is unescaping the JSON string)
-func ParseString(vbytes []byte) (string, error) {
-	if vbytesUnesc, err := ParseStringAsBytes(vbytes); err != nil {
-		return "", nil
-	} else {
-		return string(vbytesUnesc), nil
-	}
-}
-
-// ParseNumber parses a Number ValueType into a Go float64
-func ParseNumber(vbytes []byte) (float64, error) {
-	if v, err := parseFloat(&vbytes); err != nil {
-=======
-// ParseNumber parses a Number ValueType into a Go float64
+// ParseInt parses a Number ValueType into a Go int64
 func ParseInt(b []byte) (int64, error) {
-	if v, err := parseInt(b); !err {
->>>>>>> 6c8c6a8a
+	if v, ok := parseInt(b); !ok {
 		return 0, MalformedValueError
 	} else {
 		return v, nil
