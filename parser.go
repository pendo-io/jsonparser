package jsonparser

import (
	"bytes"
	"errors"
	"fmt"
	"strconv"
)

// Errors
var (
	KeyPathNotFoundError  = errors.New("Key path not found")
	UnknownValueTypeError = errors.New("Unknown value type")
	MalformedJsonError    = errors.New("Malformed JSON error")
	MalformedStringError  = errors.New("Value is string, but can't find closing '\"' symbol")
	MalformedArrayError   = errors.New("Value is array, but can't find closing ']' symbol")
	MalformedObjectError  = errors.New("Value looks like object, but can't find closing '}' symbol")
	MalformedValueError   = errors.New("Value looks like Number/Boolean/None, but can't find its end: ',' or '}' symbol")
)

func tokenEnd(data []byte) int {
	for i, c := range data {
		switch c {
		case ' ', '\n', '\r', '\t', ',', '}', ']':
			return i
		}
	}

	return -1
}

// Find position of next character which is not whitespace
func nextToken(data []byte) int {
	for i, c := range data {
		switch c {
		case ' ', '\n', '\r', '\t':
			continue
		default:
			return i
		}
	}

	return -1
}

// Tries to find the end of string
// Support if string contains escaped quote symbols.
func stringEnd(data []byte) int {
	for i, c := range data {
		if c == '"' {
			j := i - 1
			for {
				if j < 0 || data[j] != '\\' {
					return i + 1 // even number of backslashes
				}
				j--
				if j < 0 || data[j] != '\\' {
					break // odd number of backslashes
				}
				j--
			}
		}
	}

	return -1
}

// Find end of the data structure, array or object.
// For array openSym and closeSym will be '[' and ']', for object '{' and '}'
func blockEnd(data []byte, openSym byte, closeSym byte) int {
	level := 0
	i := 0
	ln := len(data)

	for i < ln {
		switch data[i] {
		case '"': // If inside string, skip it
			se := stringEnd(data[i+1:])
			if se == -1 {
				return -1
			}
			i += se
		case openSym: // If open symbol, increase level
			level++
		case closeSym: // If close symbol, increase level
			level--

			// If we have returned to the original level, we're done
			if level == 0 {
				return i + 1
			}
		}
		i++
	}

	return -1
}

func searchKeys(data []byte, keys ...string) int {
	keyLevel := 0
	level := 0
	i := 0
	ln := len(data)
	lk := len(keys)

	for i < ln {
		switch data[i] {
		case '"':
			i++
			keyBegin := i

			strEnd := stringEnd(data[i:])
			if strEnd == -1 {
				return -1
			}
			i += strEnd
			keyEnd := i - 1

			valueOffset := nextToken(data[i:])
			if valueOffset == -1 {
				return -1
			}

			i += valueOffset

			// if string is a Key, and key level match
			if data[i] == ':' {
				key := data[keyBegin:keyEnd]

				if keyLevel == level-1 && // If key nesting level match current object nested level
<<<<<<< HEAD
					BytesEqualStr(&key, keys[level-1]) {
=======
					equalStr(&key, keys[level-1]) {
>>>>>>> 21e6d9ed
					keyLevel++
					// If we found all keys in path
					if keyLevel == lk {
						return i + 1
					}
				}
			} else {
				i--
			}
		case '{':
			level++
		case '}':
			level--
		case '[':
			// Do not search for keys inside arrays
			arraySkip := blockEnd(data[i:], '[', ']')
			i += arraySkip - 1
		}

		i++
	}

	return -1
}

// Data types available in valid JSON data.
type ValueType int

const (
	NotExist = ValueType(iota)
	String
	Number
	Object
	Array
	Boolean
	Null
	Unknown
)

var (
	trueLiteral  = []byte("true")
	falseLiteral = []byte("false")
	nullLiteral  = []byte("null")
)

/*
Get - Receives data structure, and key path to extract value from.

Returns:
`value` - Pointer to original data structure containing key value, or just empty slice if nothing found or error
`dataType` -    Can be: `NotExist`, `String`, `Number`, `Object`, `Array`, `Boolean` or `Null`
`offset` - Offset from provided data structure where key value ends. Used mostly internally, for example for `ArrayEach` helper.
`err` - If key not found or any other parsing issue it should return error. If key not found it also sets `dataType` to `NotExist`

Accept multiple keys to specify path to JSON value (in case of quering nested structures).
If no keys provided it will try to extract closest JSON value (simple ones or object/array), useful for reading streams or arrays, see `ArrayEach` implementation.
*/
func Get(data []byte, keys ...string) (value []byte, dataType ValueType, offset int, err error) {
	if len(keys) > 0 {
		if offset = searchKeys(data, keys...); offset == -1 {
			return []byte{}, NotExist, -1, KeyPathNotFoundError
		}
	}

	// Go to closest value
	nO := nextToken(data[offset:])
	if nO == -1 {
		return []byte{}, NotExist, -1, MalformedJsonError
	}

	offset += nO

	endOffset := offset
	// if string value
	if data[offset] == '"' {
		dataType = String
		if idx := stringEnd(data[offset+1:]); idx != -1 {
			endOffset += idx + 1
		} else {
			return []byte{}, dataType, offset, MalformedStringError
		}
	} else if data[offset] == '[' { // if array value
		dataType = Array
		// break label, for stopping nested loops
		endOffset = blockEnd(data[offset:], '[', ']')

		if endOffset == -1 {
			return []byte{}, dataType, offset, MalformedArrayError
		}

		endOffset += offset
	} else if data[offset] == '{' { // if object value
		dataType = Object
		// break label, for stopping nested loops
		endOffset = blockEnd(data[offset:], '{', '}')

		if endOffset == -1 {
			return []byte{}, dataType, offset, MalformedObjectError
		}

		endOffset += offset
	} else {
		// Number, Boolean or None
		end := tokenEnd(data[endOffset:])

		if end == -1 {
			return nil, dataType, offset, MalformedValueError
		}

		value := data[offset : endOffset+end]

		switch data[offset] {
		case 't', 'f': // true or false
			if bytes.Equal(value, trueLiteral) || bytes.Equal(value, falseLiteral) {
				dataType = Boolean
			} else {
				return nil, Unknown, offset, UnknownValueTypeError
			}
		case 'u', 'n': // undefined or null
			if bytes.Equal(value, nullLiteral) {
				dataType = Null
			} else {
				return nil, Unknown, offset, UnknownValueTypeError
			}
		case '0', '1', '2', '3', '4', '5', '6', '7', '8', '9', '-':
			dataType = Number
		default:
			return nil, Unknown, offset, UnknownValueTypeError
		}

		endOffset += end
	}

	value = data[offset:endOffset]

	// Strip quotes from string values
	if dataType == String {
		value = value[1 : len(value)-1]
	}

	if dataType == Null {
		value = []byte{}
	}

	return value, dataType, endOffset, nil
}

// ArrayEach is used when iterating arrays, accepts a callback function with the same return arguments as `Get`.
func ArrayEach(data []byte, cb func(value []byte, dataType ValueType, offset int, err error), keys ...string) (err error) {
	if len(data) == 0 {
		return MalformedObjectError
	}

	offset := 1

	if len(keys) > 0 {
		if offset = searchKeys(data, keys...); offset == -1 {
			return KeyPathNotFoundError
		}

		// Go to closest value
		nO := nextToken(data[offset:])
		if nO == -1 {
			return MalformedJsonError
		}

		offset += nO

		if data[offset] != '[' {
			return MalformedArrayError
		}

		offset++
	}

	for true {
		v, t, o, e := Get(data[offset:])

		if o == 0 {
			break
		}

		if t != NotExist {
			cb(v, t, o, e)
		}

		if e != nil {
			break
		}

		offset += o

		skipToToken := nextToken(data[offset:])
		if skipToToken == -1 {
			return MalformedArrayError
		}
		offset += skipToToken

		if data[offset] == ']' {
			break
		}

		if data[offset] != ',' {
			return MalformedArrayError
		}

		offset++
	}

	return nil
}

// GetUnsafeString returns the value retrieved by `Get`, use creates string without memory allocation by mapping string to slice memory. It does not handle escape symbols.
func GetUnsafeString(data []byte, keys ...string) (val string, err error) {
	v, _, _, e := Get(data, keys...)

	if e != nil {
		return "", e
	}

	return bytesToString(&v), nil
}

// GetString returns the value retrieved by `Get`, cast to a string if possible, trying to properly handle escape and utf8 symbols
// If key data type do not match, it will return an error.
func GetString(data []byte, keys ...string) (val string, err error) {
	v, t, _, e := Get(data, keys...)

	if e != nil {
		return "", e
	}

	if t != String {
		return "", fmt.Errorf("Value is not a number: %s", string(v))
	}

	// If no escapes return raw conten
	if bytes.IndexByte(v, '\\') == -1 {
		return string(v), nil
	}

	s, err := strconv.Unquote(`"` + unsafeBytesToString(v) + `"`)

	return s, err
}

// GetFloat returns the value retrieved by `Get`, cast to a float64 if possible.
// The offset is the same as in `Get`.
// If key data type do not match, it will return an error.
func GetFloat(data []byte, keys ...string) (val float64, err error) {
	v, t, _, e := Get(data, keys...)

	if e != nil {
		return 0, e
	}

	if t != Number {
		return 0, fmt.Errorf("Value is not a number: %s", string(v))
	}

	val, err = parseFloat(&v)
	return
}

// GetInt returns the value retrieved by `Get`, cast to a float64 if possible.
// If key data type do not match, it will return an error.
func GetInt(data []byte, keys ...string) (val int64, err error) {
	v, t, _, e := Get(data, keys...)

	if e != nil {
		return 0, e
	}

	if t != Number {
		return 0, fmt.Errorf("Value is not a number: %s", string(v))
	}

	if val, ok := parseInt(v); !ok {
		return 0, MalformedValueError
	} else {
		return val, nil
	}
}

// GetBoolean returns the value retrieved by `Get`, cast to a bool if possible.
// The offset is the same as in `Get`.
// If key data type do not match, it will return error.
func GetBoolean(data []byte, keys ...string) (val bool, err error) {
	v, t, _, e := Get(data, keys...)

	if e != nil {
		return false, e
	}

	if t != Boolean {
		return false, fmt.Errorf("Value is not a boolean: %s", string(v))
	}

	if v[0] == 't' {
		val = true
	} else {
		val = false
	}

	return
}<|MERGE_RESOLUTION|>--- conflicted
+++ resolved
@@ -128,11 +128,7 @@
 				key := data[keyBegin:keyEnd]
 
 				if keyLevel == level-1 && // If key nesting level match current object nested level
-<<<<<<< HEAD
-					BytesEqualStr(&key, keys[level-1]) {
-=======
 					equalStr(&key, keys[level-1]) {
->>>>>>> 21e6d9ed
 					keyLevel++
 					// If we found all keys in path
 					if keyLevel == lk {
